--- conflicted
+++ resolved
@@ -94,6 +94,11 @@
         self.node_list = G.nodes_of_type(node_types[0])
         self.Aadj = G.to_adjacency_matrix(self.node_list)
 
+        # Function to map node IDs to indices for quicker node index lookups
+        # TODO: Move this to the graph class
+        node_index_dict = dict(zip(self.node_list, range(len(self.node_list))))
+        self._node_lookup = np.vectorize(node_index_dict.get, otypes=[np.int64])
+
         # Power-user feature: make the generator yield dense adjacency matrix instead
         # of the default sparse one.
         # If sparse is specified, check that the backend is tensorflow
@@ -176,16 +181,7 @@
                 raise TypeError("Targets must be the same length as node_ids")
 
         # The list of indices of the target nodes in self.node_list
-<<<<<<< HEAD
-        # Note this requires the adjacency matrix to have the same node ordering
-        # as the features array.
-        node_ids = np.asanyarray(node_ids)
-        node_indices = np.reshape(
-            self.graph.get_index_for_nodes(node_ids.ravel()), node_ids.shape
-        )
-=======
-        node_indices = np.array([node_lookup[n] for n in node_ids], dtype="int32")
->>>>>>> 342877a7
+        node_indices = self._node_lookup(node_ids)
 
         if self.use_sparse:
             return SparseFullBatchSequence(
