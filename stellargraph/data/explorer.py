# -*- coding: utf-8 -*-
#
# Copyright 2017-2019 Data61, CSIRO
#
# Licensed under the Apache License, Version 2.0 (the "License");
# you may not use this file except in compliance with the License.
# You may obtain a copy of the License at
#
# http://www.apache.org/licenses/LICENSE-2.0
#
# Unless required by applicable law or agreed to in writing, software
# distributed under the License is distributed on an "AS IS" BASIS,
# WITHOUT WARRANTIES OR CONDITIONS OF ANY KIND, either express or implied.
# See the License for the specific language governing permissions and
# limitations under the License.

__all__ = [
    "UniformRandomWalk",
    "BiasedRandomWalk",
    "UniformRandomMetaPathWalk",
    "SampledBreadthFirstWalk",
    "SampledHeterogeneousBreadthFirstWalk",
    "DirectedBreadthFirstNeighbours",
]


import numpy as np
import random
from collections import defaultdict, deque

from ..core.schema import GraphSchema
from ..core.graph import StellarGraph
from ..core.utils import is_real_iterable


class GraphWalk(object):
    """
    Base class for exploring graphs.
    """

    def __init__(self, graph, graph_schema=None, seed=None):
        self.graph = graph

        # Initialize the random state
        self._check_seed(seed)
        self._random_state = random.Random(seed)

        # Initialize a numpy random state (for numpy random methods)
        self._np_random_state = np.random.RandomState(seed=seed)

        # We require a StellarGraph for this
        if not isinstance(graph, StellarGraph):
            raise TypeError("Graph must be a StellarGraph or StellarDiGraph.")

        if not graph_schema:
            self.graph_schema = self.graph.create_graph_schema(create_type_maps=True)
        else:
            self.graph_schema = graph_schema

        if type(self.graph_schema) is not GraphSchema:
            self._raise_error(
                "The parameter graph_schema should be either None or of type GraphSchema."
            )

    def get_adjacency_types(self):
        # Allow additional info for heterogeneous graphs.
        adj = getattr(self, "adj_types", None)
        if not adj:
            # Create a dict of adjacency lists per edge type, for faster neighbour sampling from graph in SampledHeteroBFS:
            self.adj_types = adj = self.graph.adjacency_types(self.graph_schema)
        return adj

    def _check_seed(self, seed):
        if seed is not None:
            if type(seed) != int:
                self._raise_error(
                    "The random number generator seed value, seed, should be integer type or None."
                )
            if seed < 0:
                self._raise_error(
                    "The random number generator seed value, seed, should be non-negative integer or None."
                )

    def _get_random_state(self, seed):
        """
        Args:
            seed: The optional seed value for a given run.

        Returns:
            The random state as determined by the seed.
        """
        if seed is None:
            # Restore the random state
            return self._random_state
        # seed the random number generator
        return random.Random(seed)

    def neighbors(self, node):
        if not self.graph.has_node(node):
            self._raise_error("node {} not in graph".format(node))
        return list(self.graph.neighbors(node))

    def run(self, **kwargs):
        """
        To be overridden by subclasses. It is the main entry point for performing random walks on the given
        graph.
        It should return the sequences of nodes in each random walk.

        Args:
            **kwargs:

        Returns:

        """
        raise NotImplementedError

    def _raise_error(self, msg):
        raise ValueError("({}) {}".format(type(self).__name__, msg))

    def _check_common_parameters(self, nodes, n, length, seed):
        """
        Checks that the parameter values are valid or raises ValueError exceptions with a message indicating the
        parameter (the first one encountered in the checks) with invalid value.

        Args:
            nodes: <list> A list of root node ids from which to commence the random walks.
            n: <int> Number of walks per node id.
            length: <int> Maximum length of each walk.
            seed: <int> Random number generator seed.
        """
        self._check_nodes(nodes)
        self._check_repetitions(n)
        self._check_length(length)
        self._check_seed(seed)

    def _check_nodes(self, nodes):
        if nodes is None:
            self._raise_error("A list of root node IDs was not provided.")
        if not is_real_iterable(nodes):
            self._raise_error("Nodes parameter should be an iterable of node IDs.")
        if (
            len(nodes) == 0
        ):  # this is not an error but maybe a warning should be printed to inform the caller
            print(
                "({}) WARNING: No root node IDs given. An empty list will be returned as a result.".format(
                    type(self).__name__
                )
            )

    def _check_repetitions(self, n):
        if type(n) != int:
            self._raise_error(
                "The number of walks per root node, n, should be integer type."
            )
        if n <= 0:
            self._raise_error(
                "The number of walks per root node, n, should be a positive integer."
            )

    def _check_length(self, length):
        if type(length) != int:
            self._raise_error("The walk length, length, should be integer type.")
        if length <= 0:
            # Technically, length 0 should be okay, but by consensus is invalid.
            self._raise_error("The walk length, length, should be a positive integer.")

    # For neighbourhood sampling
    def _check_sizes(self, n_size):
        err_msg = "The neighbourhood size must be a list of non-negative integers."
        if not isinstance(n_size, list):
            self._raise_error(err_msg)
        if len(n_size) == 0:
            # Technically, length 0 should be okay, but by consensus it is invalid.
            self._raise_error("The neighbourhood size list should not be empty.")
        for d in n_size:
            if type(d) != int or d < 0:
                self._raise_error(err_msg)


class UniformRandomWalk(GraphWalk):
    """
    Performs uniform random walks on the given graph
    """

    def run(self, nodes=None, n=None, length=None, seed=None):
        """
        Perform a random walk starting from the root nodes.

        Args:
            nodes: <list> The root nodes as a list of node IDs
            n: <int> Total number of random walks per root node
            length: <int> Maximum length of each random walk
            seed: <int> Random number generator seed; default is None

        Returns:
            <list> List of lists of nodes ids for each of the random walks

        """
        self._check_common_parameters(nodes, n, length, seed)
        rs = self._get_random_state(seed)

        walks = []
        for node in nodes:  # iterate over root nodes
            for walk_number in range(n):  # generate n walks per root node
                walk = list()
                current_node = node
                for _ in range(length):
                    walk.extend([current_node])
                    neighbours = self.neighbors(current_node)
                    if (
                        len(neighbours) == 0
                    ):  # for whatever reason this node has no neighbours so stop
                        break
                    else:
                        rs.shuffle(neighbours)  # shuffles the list in place
                        current_node = neighbours[0]  # select the first node to follow

                walks.append(walk)

        return walks


def naive_weighted_choices(rs, weights):
    """
    Select an index at random, weighted by the iterator `weights` of
    arbitrary (non-negative) floats. That is, `x` will be returned
    with probability `weights[x]/sum(weights)`.

    For doing a single sample with arbitrary weights, this is much (5x
    or more) faster than numpy.random.choice, because the latter
    requires a lot of preprocessing (normalized probabilties), and
    does a lot of conversions/checks/preprocessing internally.
    """

    # divide the interval [0, sum(weights)) into len(weights)
    # subintervals [x_i, x_{i+1}), where the width x_{i+1} - x_i ==
    # weights[i]
    subinterval_ends = []
    running_total = 0
    for w in weights:
        if w < 0:
            raise ValueError("Detected negative weight: {}".format(w))
        running_total += w
        subinterval_ends.append(running_total)

    # pick a place in the overall interval
    x = rs.random() * running_total

    # find the subinterval that contains the place, by looking for the
    # first subinterval where the end is (strictly) after it
    for idx, end in enumerate(subinterval_ends):
        if x < end:
            break

    return idx


class BiasedRandomWalk(GraphWalk):

    """
    Performs biased second order random walks (like those used in Node2Vec algorithm
    https://snap.stanford.edu/node2vec/) controlled by the values of two parameters p and q.
        
    Args:
        graph: The Stellargraph to perform uniform random walk on
        graph_schema: The schema of the given graph
        p: <float> Defines probability, 1/p, of returning to source node
        q: <float> Defines probability, 1/q, for moving to a node away from the source node
        seed: The seed used to initialize the random state
        weighted: <False or True> Indicates whether the walk is unweighted or weighted
        edge_weight_label: <string> Label of the edge weight property
    """

<<<<<<< HEAD
    def __init__(
        self,
        graph,
        graph_schema=None,
        p=1.0,
        q=1.0,
        seed=None,
        weighted=False,
        edge_weight_label="weight",
=======
    def run(
        self, nodes=None, n=None, p=1.0, q=1.0, length=None, seed=None, weighted=False
>>>>>>> 28317843
    ):
        super().__init__(graph, graph_schema=graph_schema, seed=seed)
        self.p = p
        self.q = q
        self.weighted = weighted
        self.edge_weight_label = edge_weight_label
        self._check_weights(self.p, self.q, self.weighted, self.edge_weight_label)

    def run(self, nodes=None, n=None, length=None, seed=None):
        """
        Perform a random walk starting from the root nodes.

        Args:
            nodes: <list> The root nodes as a list of node IDs
            n: <int> Total number of random walks per root node
            length: <int> Maximum length of each random walk
            seed: <int> Random number generator seed; default is None
<<<<<<< HEAD
=======
            weighted: <False or True> Indicates whether the walk is unweighted or weighted
>>>>>>> 28317843

        Returns:
            <list> List of lists of nodes ids for each of the random walks

        """
        self._check_common_parameters(nodes, n, length, seed)
<<<<<<< HEAD
=======
        self._check_weights(p, q, weighted)
>>>>>>> 28317843
        rs = self._get_random_state(seed)

        if self.weighted:
            # Check that all edge weights are greater than or equal to 0.
            # Also, if the given graph is a MultiGraph, then check that there are no two edges between
            # the same two nodes with different weights.
            for node in self.graph.nodes():
                # TODO Encapsulate edge weights
                for neighbor in self.graph.neighbors(node):

                    wts = set()
<<<<<<< HEAD
                    for k, v in self.graph[node][neighbor].items():
                        weight = v.get(self.edge_weight_label)
=======
                    for weight in self.graph.edge_weights(node, neighbor):
>>>>>>> 28317843
                        if weight is None or np.isnan(weight) or weight == np.inf:
                            self._raise_error(
                                "Missing or invalid edge weight ({}) between ({}) and ({}).".format(
                                    weight, node, neighbor
                                )
                            )
                        if not isinstance(weight, (int, float)):
                            self._raise_error(
                                "Edge weight between nodes ({}) and ({}) is not numeric ({}).".format(
                                    node, neighbor, weight
                                )
                            )
                        if weight < 0:  # check if edge has a negative weight
                            self._raise_error(
                                "An edge weight between nodes ({}) and ({}) is negative ({}).".format(
                                    node, neighbor, weight
                                )
                            )

                        wts.add(weight)
                    if len(wts) > 1:
                        # multigraph with different weights on edges between same pair of nodes
                        self._raise_error(
                            "({}) and ({}) have multiple edges with weights ({}). Ambiguous to choose an edge for the random walk.".format(
                                node, neighbor, list(wts)
                            )
                        )

        ip = 1.0 / self.p
        iq = 1.0 / self.q

        walks = []
        for node in nodes:  # iterate over root nodes
            for walk_number in range(n):  # generate n walks per root node
                # the walk starts at the root
                walk = [node]

                neighbours = self.neighbors(node)

                previous_node = node
                previous_node_neighbours = neighbours

                # calculate the appropriate unnormalised transition
                # probability, given the history of the walk
                def transition_probability(nn, current_node, weighted):

                    if weighted:
                        # TODO Encapsulate edge weights
                        weight_cn = self.graph.edge_weights(current_node, nn)[0]
                    else:
                        weight_cn = 1.0

                    if nn == previous_node:  # d_tx = 0
                        return ip * weight_cn
                    elif nn in previous_node_neighbours:  # d_tx = 1
                        return 1.0 * weight_cn
                    else:  # d_tx = 2
                        return iq * weight_cn

                if neighbours:
                    current_node = rs.choice(neighbours)
                    for _ in range(length - 1):
                        walk.append(current_node)
                        neighbours = self.neighbors(current_node)

                        if not neighbours:
                            break

                        # select one of the neighbours using the
                        # appropriate transition probabilities
                        choice = naive_weighted_choices(
                            rs,
                            (
<<<<<<< HEAD
                                transition_probability(
                                    nn,
                                    current_node,
                                    self.weighted,
                                    self.edge_weight_label,
                                )
=======
                                transition_probability(nn, current_node, weighted)
>>>>>>> 28317843
                                for nn in neighbours
                            ),
                        )

                        previous_node = current_node
                        previous_node_neighbours = neighbours
                        current_node = neighbours[choice]

                walks.append(walk)

        return walks

    def _check_weights(self, p, q, weighted):
        """
        Checks that the parameter values are valid or raises ValueError exceptions with a message indicating the
        parameter (the first one encountered in the checks) with invalid value.

        Args:
            p: <float> The backward walk 'penalty' factor.
            q: <float> The forward walk 'penalty' factor.
            weighted: <False or True> Indicates whether the walk is unweighted or weighted.
       """
        if p <= 0.0:
            self._raise_error("Parameter p should be greater than 0.")

        if q <= 0.0:
            self._raise_error("Parameter q should be greater than 0.")

        if type(weighted) != bool:
            self._raise_error(
                "Parameter weighted has to be either False (unweighted random walks) or True (weighted random walks)."
            )


class UniformRandomMetaPathWalk(GraphWalk):
    """
    For heterogeneous graphs, it performs uniform random walks based on given metapaths.
    """

    def run(self, nodes=None, n=None, length=None, metapaths=None, seed=None):
        """
        Performs metapath-driven uniform random walks on heterogeneous graphs.

        Args:
            nodes: <list> The root nodes as a list of node IDs
            n: <int> Total number of random walks per root node
            length: <int> Maximum length of each random walk
            metapaths: <list> List of lists of node labels that specify a metapath schema, e.g.,
<<<<<<< HEAD
                [['Author', 'Paper', 'Author'], ['Author, 'Paper', 'Venue', 'Paper', 'Author']] specifies two metapath
                schemas of length 3 and 5 respectively.
            node_type_attribute: <str> The node attribute name that stores the node's type
=======
            [['Author', 'Paper', 'Author'], ['Author, 'Paper', 'Venue', 'Paper', 'Author']] specifies two metapath
            schemas of length 3 and 5 respectively.
>>>>>>> 28317843
            seed: <int> Random number generator seed; default is None

        Returns:
            <list> List of lists of nodes ids for each of the random walks generated
        """
        self._check_common_parameters(nodes, n, length, seed)
        self._check_metapath_values(metapaths)
        rs = self._get_random_state(seed)

        walks = []

        for node in nodes:
            # retrieve node type
            label = self.graph.type_for_node(node)
            filtered_metapaths = [
                metapath
                for metapath in metapaths
                if len(metapath) > 0 and metapath[0] == label
            ]

            for metapath in filtered_metapaths:
                # augment metapath to be length long
                # if (
                #     len(metapath) == 1
                # ):  # special case for random walks like in a homogeneous graphs
                #     metapath = metapath * length
                # else:
                metapath = metapath[1:] * ((length // (len(metapath) - 1)) + 1)
                for _ in range(n):
                    walk = (
                        []
                    )  # holds the walk data for this walk; first node is the starting node
                    current_node = node
                    for d in range(length):
                        walk.append(current_node)
                        # d+1 can also be used to index metapath to retrieve the node type for the next step in the walk
                        neighbours = self.neighbors(current_node)
                        # filter these by node type
                        neighbours = [
                            n_node
                            for n_node in neighbours
                            if self.graph.type_for_node(n_node) == metapath[d]
                        ]
                        if len(neighbours) == 0:
                            # if no neighbours of the required type as dictated by the metapath exist, then stop.
                            break
                        # select one of the neighbours uniformly at random
                        current_node = rs.choice(
                            neighbours
                        )  # the next node in the walk

                    walks.append(walk)  # store the walk

        return walks

    def _check_metapath_values(self, metapaths):
        """
        Checks that the parameter values are valid or raises ValueError exceptions with a message indicating the
        parameter (the first one encountered in the checks) with invalid value.

        Args:
            metapaths: <list> List of lists of node labels that specify a metapath schema, e.g.,
                [['Author', 'Paper', 'Author'], ['Author, 'Paper', 'Venue', 'Paper', 'Author']] specifies two metapath
                schemas of length 3 and 5 respectively.
        """
        if type(metapaths) != list:
            self._raise_error("The metapaths parameter must be a list of lists.")
        for metapath in metapaths:
            if type(metapath) != list:
                self._raise_error("Each metapath must be list type of node labels")
            if len(metapath) < 2:
                self._raise_error("Each metapath must specify at least two node types")

            for node_label in metapath:
                if type(node_label) != str:
                    self._raise_error("Node labels in metapaths must be string type.")
            if metapath[0] != metapath[-1]:
                self._raise_error(
                    "The first and last node type in a metapath should be the same."
                )


class SampledBreadthFirstWalk(GraphWalk):
    """
    Breadth First Walk that generates a sampled number of paths from a starting node.
    It can be used to extract a random sub-graph starting from a set of initial nodes.
    """

    def run(self, nodes=None, n=1, n_size=None, seed=None):
        """
        Performs a sampled breadth-first walk starting from the root nodes.

        Args:
            nodes:  <list> A list of root node ids such that from each node n BFWs will be generated up to the
            given depth d.
            n: <int> Number of walks per node id.
            n_size: <list> The number of neighbouring nodes to expand at each depth of the walk. Sampling of
            neighbours with replacement is always used regardless of the node degree and number of neighbours
            requested.
            seed: <int> Random number generator seed; default is None

        Returns:
            A list of lists such that each list element is a sequence of ids corresponding to a BFW.
        """
        self._check_sizes(n_size)
        self._check_common_parameters(nodes, n, len(n_size), seed)
        rs = self._get_random_state(seed)

        walks = []
        max_hops = len(n_size)  # depth of search

        for node in nodes:  # iterate over root nodes
            for _ in range(n):  # do n bounded breadth first walks from each root node
                q = deque()  # the queue of neighbours
                walk = list()  # the list of nodes in the subgraph of node
                # extend() needs iterable as parameter; we use list of tuples (node id, depth)
                q.append((node, 0))

                while len(q) > 0:
                    # remove the top element in the queue
                    # index 0 pop the item from the front of the list
                    cur_node, cur_depth = q.popleft()
                    depth = cur_depth + 1  # the depth of the neighbouring nodes
                    walk.append(cur_node)  # add to the walk

                    # consider the subgraph up to and including max_hops from root node
                    if depth > max_hops:
                        continue
                    neighbours = (
                        self.neighbors(cur_node) if cur_node is not None else []
                    )
                    if len(neighbours) == 0:
                        # Either node is unconnected or is in directed graph with no out-nodes.
                        neighbours = [None] * n_size[cur_depth]
                    else:
                        # sample with replacement
                        neighbours = [
                            rs.choice(neighbours) for _ in range(n_size[cur_depth])
                        ]

                    # add them to the back of the queue
                    q.extend((sampled_node, depth) for sampled_node in neighbours)

                # finished i-th walk from node so add it to the list of walks as a list
                walks.append(walk)

        return walks


class SampledHeterogeneousBreadthFirstWalk(GraphWalk):
    """
    Breadth First Walk for heterogeneous graphs that generates a sampled number of paths from a starting node.
    It can be used to extract a random sub-graph starting from a set of initial nodes.
    """

    def run(self, nodes=None, n=1, n_size=None, seed=None):
        """
        Performs a sampled breadth-first walk starting from the root nodes.

        Args:
            nodes:  <list> A list of root node ids such that from each node n BFWs will be generated
                with the number of samples per hop specified in n_size.
            n: <int> Number of walks per node id.
            n_size: <list> The number of neighbouring nodes to expand at each depth of the walk. Sampling of
            neighbours with replacement is always used regardless of the node degree and number of neighbours
            requested.
            graph_schema: <GraphSchema> If None then the graph schema is extracted from self.graph
            seed: <int> Random number generator seed; default is None

        Returns:
            A list of lists such that each list element is a sequence of ids corresponding to a sampled Heterogeneous
            BFW.
        """
        self._check_sizes(n_size)
        self._check_common_parameters(nodes, n, len(n_size), seed)
        rs = self._get_random_state(seed)

        adj = self.get_adjacency_types()

        walks = []
        d = len(n_size)  # depth of search

        for node in nodes:  # iterate over root nodes
            for _ in range(n):  # do n bounded breadth first walks from each root node
                q = list()  # the queue of neighbours
                walk = list()  # the list of nodes in the subgraph of node

                # Start the walk by adding the head node, and node type to the frontier list q
                node_type = self.graph_schema.get_node_type(node)
                q.extend([(node, node_type, 0)])

                # add the root node to the walks
                walk.append([node])
                while len(q) > 0:
                    # remove the top element in the queue and pop the item from the front of the list
                    frontier = q.pop(0)
                    current_node, current_node_type, depth = frontier
                    depth = depth + 1  # the depth of the neighbouring nodes

                    # consider the subgraph up to and including depth d from root node
                    if depth <= d:
                        # Find edge types for current node type
                        current_edge_types = self.graph_schema.schema[current_node_type]

                        # Create samples of neigbhours for all edge types
                        for et in current_edge_types:
                            neigh_et = adj[et][current_node]

                            # If there are no neighbours of this type then we return None
                            # in the place of the nodes that would have been sampled
                            # YT update: with the new way to get neigh_et from adj[et][current_node], len(neigh_et) is always > 0.
                            # In case of no neighbours of the current node for et, neigh_et == [None],
                            # and samples automatically becomes [None]*n_size[depth-1]
                            if len(neigh_et) > 0:
                                samples = [
                                    rs.choice(neigh_et)
                                    for _ in range(n_size[depth - 1])
                                ]
                                # Choices limits us to Python 3.6+
                                # samples = random.choices(neigh_et, k=n_size[depth - 1])
                            else:  # this doesn't happen anymore, see the comment above
                                samples = [None] * n_size[depth - 1]

                            walk.append(samples)
                            q.extend(
                                [
                                    (sampled_node, et.n2, depth)
                                    for sampled_node in samples
                                ]
                            )

                # finished i-th walk from node so add it to the list of walks as a list
                walks.append(walk)

        return walks


class DirectedBreadthFirstNeighbours(GraphWalk):
    """
    Breadth First sampler that generates the composite of a number of sampled paths from a starting node.
    It can be used to extract a random sub-graph starting from a set of initial nodes.
    """

    def __init__(self, graph, graph_schema=None, seed=None):
        super().__init__(graph, graph_schema, seed)
        if not graph.is_directed():
            self._raise_error("Graph must be directed")

    def run(self, nodes=None, n=1, in_size=None, out_size=None, seed=None):
        """
        Performs a sampled breadth-first walk starting from the root nodes.

        Args:
            nodes:  <list> A list of root node ids such that from each node n BFWs will be generated up to the
            given depth d.
            n: <int> Number of walks per node id.
            in_size: <list> The number of in-directed nodes to sample with replacement at each depth of the walk.
            out_size: <list> The number of out-directed nodes to sample with replacement at each depth of the walk.
            seed: <int> Random number generator seed; default is None


        Returns:
            A list of multi-hop neighbourhood samples. Each sample expresses multiple undirected walks, but the in-node
            neighbours and out-node neighbours are sampled separately. Each sample has the format:

                [[node]
                 [in_1...in_n]  [out_1...out_m]
                 [in_1.in_1...in_n.in_p] [in_1.out_1...in_n.out_q]
                    [out_1.in_1...out_m.in_p] [out_1.out_1...out_m.out_q]
                 [in_1.in_1.in_1...in_n.in_p.in_r] [in_1.in_1.out_1...in_n.in_p.out_s] ...
                 ...]

            where a single, undirected walk might be, for example:

                [node out_i  out_i.in_j  out_i.in_j.in_k ...]
        """
        self._check_neighbourhood_sizes(in_size, out_size)
        self._check_common_parameters(nodes, n, len(in_size), seed)
        rs = self._get_random_state(seed)

        max_hops = len(in_size)
        # A binary tree is a graph of nodes; however, we wish to avoid overusing the term 'node'.
        # Consider that each binary tree node carries some information.
        # We uniquely and deterministically number every node in the tree, so we
        # can represent the information stored in the tree via a flattened list of 'slots'.
        # Each slot (and corresponding binary tree node) now has a unique index in the flattened list.
        max_slots = 2 ** (max_hops + 1) - 1

        samples = []

        for node in nodes:  # iterate over root nodes
            for _ in range(n):  # do n bounded breadth first walks from each root node
                q = list()  # the queue of neighbours
                # the list of sampled node-lists:
                sample = [[] for _ in range(max_slots)]
                # Add node to queue as (node, depth, slot)
                q.append((node, 0, 0))

                while len(q) > 0:
                    # remove the top element in the queue
                    # index 0 pop the item from the front of the list
                    cur_node, cur_depth, cur_slot = q.pop(0)
                    sample[cur_slot].append(cur_node)  # add to the walk
                    depth = cur_depth + 1  # the depth of the neighbouring nodes

                    # consider the subgraph up to and including max_hops from root node
                    if depth > max_hops:
                        continue
                    # get in-nodes
                    neighbours = self._sample_neighbours(
                        rs, cur_node, 0, in_size[cur_depth]
                    )
                    # add them to the back of the queue
                    slot = 2 * cur_slot + 1
                    q.extend(
                        [(sampled_node, depth, slot) for sampled_node in neighbours]
                    )
                    # get out-nodes
                    neighbours = self._sample_neighbours(
                        rs, cur_node, 1, out_size[cur_depth]
                    )
                    # add them to the back of the queue
                    slot = slot + 1
                    q.extend(
                        [(sampled_node, depth, slot) for sampled_node in neighbours]
                    )

                # finished multi-hop neighbourhood sampling
                samples.append(sample)

        return samples

    def _sample_neighbours(self, rs, node, idx, size):
        """
        Samples (with replacement) the specified number of nodes
        from the directed neighbourhood of the given starting node.
        If the neighbourhood is empty, then the result will contain
        only None values.
        Args:
            rs: The random state used for sampling.
            node: The starting node.
            idx: <int> The index specifying the direction of the
                neighbourhood to be sampled: 0 => in-nodes;
                1 => out-nodes.
            size: <int> The number of nodes to sample.
        Returns:
            The fixed-length list of neighbouring nodes (or None values
            if the neighbourhood is empty).
        """
        if node is None:
            # Non-node, e.g. previously sampled from empty neighbourhood
            return [None] * size
        neighbours = list(
            self.graph.in_nodes(node) if idx == 0 else self.graph.out_nodes(node)
        )
        if len(neighbours) == 0:
            # Sampling from empty neighbourhood
            return [None] * size
        # Sample with replacement
        return [rs.choice(neighbours) for _ in range(size)]

    def _check_neighbourhood_sizes(self, in_size, out_size):
        """
        Checks that the parameter values are valid or raises ValueError exceptions with a message indicating the
        parameter (the first one encountered in the checks) with invalid value.

        Args:
            nodes: <list> A list of root node ids such that from each node n BFWs will be generated up to the
            given depth d.
            n_size: <list> The number of neighbouring nodes to expand at each depth of the walk.
            seed: <int> Random number generator seed; default is None
        """
        self._check_sizes(in_size)
        self._check_sizes(out_size)
        if len(in_size) != len(out_size):
            self._raise_error(
                "The number of hops for the in and out neighbourhoods must be the same."
            )<|MERGE_RESOLUTION|>--- conflicted
+++ resolved
@@ -268,10 +268,8 @@
         q: <float> Defines probability, 1/q, for moving to a node away from the source node
         seed: The seed used to initialize the random state
         weighted: <False or True> Indicates whether the walk is unweighted or weighted
-        edge_weight_label: <string> Label of the edge weight property
-    """
-
-<<<<<<< HEAD
+    """
+
     def __init__(
         self,
         graph,
@@ -279,19 +277,13 @@
         p=1.0,
         q=1.0,
         seed=None,
-        weighted=False,
-        edge_weight_label="weight",
-=======
-    def run(
-        self, nodes=None, n=None, p=1.0, q=1.0, length=None, seed=None, weighted=False
->>>>>>> 28317843
+        weighted=False
     ):
         super().__init__(graph, graph_schema=graph_schema, seed=seed)
         self.p = p
         self.q = q
         self.weighted = weighted
-        self.edge_weight_label = edge_weight_label
-        self._check_weights(self.p, self.q, self.weighted, self.edge_weight_label)
+        self._check_weights(self.p, self.q, self.weighted)
 
     def run(self, nodes=None, n=None, length=None, seed=None):
         """
@@ -302,20 +294,12 @@
             n: <int> Total number of random walks per root node
             length: <int> Maximum length of each random walk
             seed: <int> Random number generator seed; default is None
-<<<<<<< HEAD
-=======
-            weighted: <False or True> Indicates whether the walk is unweighted or weighted
->>>>>>> 28317843
 
         Returns:
             <list> List of lists of nodes ids for each of the random walks
 
         """
         self._check_common_parameters(nodes, n, length, seed)
-<<<<<<< HEAD
-=======
-        self._check_weights(p, q, weighted)
->>>>>>> 28317843
         rs = self._get_random_state(seed)
 
         if self.weighted:
@@ -327,12 +311,8 @@
                 for neighbor in self.graph.neighbors(node):
 
                     wts = set()
-<<<<<<< HEAD
-                    for k, v in self.graph[node][neighbor].items():
-                        weight = v.get(self.edge_weight_label)
-=======
+
                     for weight in self.graph.edge_weights(node, neighbor):
->>>>>>> 28317843
                         if weight is None or np.isnan(weight) or weight == np.inf:
                             self._raise_error(
                                 "Missing or invalid edge weight ({}) between ({}) and ({}).".format(
@@ -406,16 +386,7 @@
                         choice = naive_weighted_choices(
                             rs,
                             (
-<<<<<<< HEAD
-                                transition_probability(
-                                    nn,
-                                    current_node,
-                                    self.weighted,
-                                    self.edge_weight_label,
-                                )
-=======
-                                transition_probability(nn, current_node, weighted)
->>>>>>> 28317843
+                                transition_probability(nn, current_node, self.weighted)
                                 for nn in neighbours
                             ),
                         )
@@ -464,14 +435,8 @@
             n: <int> Total number of random walks per root node
             length: <int> Maximum length of each random walk
             metapaths: <list> List of lists of node labels that specify a metapath schema, e.g.,
-<<<<<<< HEAD
                 [['Author', 'Paper', 'Author'], ['Author, 'Paper', 'Venue', 'Paper', 'Author']] specifies two metapath
                 schemas of length 3 and 5 respectively.
-            node_type_attribute: <str> The node attribute name that stores the node's type
-=======
-            [['Author', 'Paper', 'Author'], ['Author, 'Paper', 'Venue', 'Paper', 'Author']] specifies two metapath
-            schemas of length 3 and 5 respectively.
->>>>>>> 28317843
             seed: <int> Random number generator seed; default is None
 
         Returns:
