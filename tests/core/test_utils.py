--- conflicted
+++ resolved
@@ -29,12 +29,8 @@
 from stellargraph.core.graph import *
 
 
-<<<<<<< HEAD
-def example_graph(feature_size=None, n_edges=20, n_nodes=6, n_isolates=1):
-=======
 @pytest.fixture
 def example_graph(feature_size=4, n_edges=20, n_nodes=6, n_isolates=1):
->>>>>>> 8fc94cbc
     G = nxGraph()
     n_noniso = n_nodes - n_isolates
     edges = [
@@ -54,21 +50,9 @@
         return StellarGraph(G)
 
 
-<<<<<<< HEAD
-@pytest.fixture(scope="session", autouse=True)
-def beforeall():
-    G = example_graph(feature_size=4, n_nodes=6, n_isolates=1, n_edges=20)
-    pytest.G = G
-
-
-def test_normalize_adj():
-    node_list = list(pytest.G.nodes())
-    Aadj = pytest.G.adjacency_weights()
-=======
 def test_normalize_adj(example_graph):
     node_list = list(example_graph.nodes())
     Aadj = example_graph.to_adjacency_matrix()
->>>>>>> 8fc94cbc
     csr = normalize_adj(Aadj)
     dense = csr.todense()
     assert 5 == pytest.approx(dense.sum(), 0.1)
@@ -80,14 +64,6 @@
     assert csr.get_shape() == Aadj.get_shape()
 
 
-<<<<<<< HEAD
-def test_normalized_laplacian():
-    node_list = list(pytest.G.nodes())
-    Aadj = pytest.G.adjacency_weights()
-    laplacian = normalized_laplacian(Aadj)
-    assert 1 == pytest.approx(laplacian.sum(), 0.2)
-    assert laplacian.get_shape() == Aadj.get_shape()
-=======
 def test_normalized_laplacian(example_graph):
     Aadj = example_graph.to_adjacency_matrix()
     laplacian = normalized_laplacian(Aadj).todense()
@@ -98,36 +74,23 @@
     assert eigenvalues.min() == pytest.approx(0, abs=1e-7)
     assert eigenvalues.max() <= (2 + 1e-7)
     assert laplacian.shape == Aadj.get_shape()
->>>>>>> 8fc94cbc
 
     laplacian = normalized_laplacian(Aadj, symmetric=False)
     assert 1 == pytest.approx(laplacian.sum(), abs=1e-7)
     assert laplacian.get_shape() == Aadj.get_shape()
 
 
-<<<<<<< HEAD
-def test_rescale_laplacian():
-    node_list = list(pytest.G.nodes())
-    Aadj = pytest.G.adjacency_weights()
-=======
 def test_rescale_laplacian(example_graph):
     node_list = list(example_graph.nodes())
     Aadj = example_graph.to_adjacency_matrix()
->>>>>>> 8fc94cbc
     rl = rescale_laplacian(normalized_laplacian(Aadj))
     assert rl.max() < 1
     assert rl.get_shape() == Aadj.get_shape()
 
 
-<<<<<<< HEAD
-def test_chebyshev_polynomial():
-    node_list = list(pytest.G.nodes())
-    Aadj = pytest.G.adjacency_weights()
-=======
 def test_chebyshev_polynomial(example_graph):
     node_list = list(example_graph.nodes())
     Aadj = example_graph.to_adjacency_matrix()
->>>>>>> 8fc94cbc
 
     k = 2
     cp = chebyshev_polynomial(rescale_laplacian(normalized_laplacian(Aadj)), k)
@@ -137,17 +100,10 @@
     assert 5 == pytest.approx(cp[2].todense()[:5, :5].sum(), 0.1)
 
 
-<<<<<<< HEAD
-def test_GCN_Aadj_feats_op():
-    node_list = list(pytest.G.nodes())
-    Aadj = pytest.G.adjacency_weights()
-    features = pytest.G.node_features(node_list)
-=======
 def test_GCN_Aadj_feats_op(example_graph):
     node_list = list(example_graph.nodes())
     Aadj = example_graph.to_adjacency_matrix()
     features = example_graph.get_feature_for_nodes(node_list)
->>>>>>> 8fc94cbc
 
     features_, Aadj_ = GCN_Aadj_feats_op(features=features, A=Aadj, method="gcn")
     assert np.array_equal(features, features_)
