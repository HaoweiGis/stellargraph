--- conflicted
+++ resolved
@@ -152,21 +152,9 @@
         q = 1.0
 
         with pytest.raises(ValueError):
-<<<<<<< HEAD
-            # weighted is boolean which is by default False. It is True if walk has to be weighted.
+            # weighted must be a Boolean.
             biasedrw = BiasedRandomWalk(
-                g, p=p, q=q, weighted="unknown", edge_weight_label="weight"
-            )
-
-        with pytest.raises(ValueError):
-            # edge weight labels are by default called weight as is in networkx but they can be any string value if user specified
-            biasedrw = BiasedRandomWalk(
-                g, p=p, q=q, weighted="unknown", edge_weight_label=None
-=======
-            # weighted must be a Boolean.
-            biasedrw.run(
-                nodes=nodes, n=n, p=p, q=q, length=length, seed=seed, weighted="unknown"
->>>>>>> 28317843
+                g, p=p, q=q, weighted="unknown"
             )
 
     def test_identity_unweighted_weighted_1_walks(self):
@@ -276,18 +264,14 @@
 
         biasedrw = BiasedRandomWalk(g, p=p, q=q, weighted=True, edge_weight_label="w")
 
-<<<<<<< HEAD
-        assert len(biasedrw.run(nodes=nodes, n=n, length=length, seed=seed)) == 4
-=======
         assert (
             len(
                 biasedrw.run(
-                    nodes=nodes, n=n, p=p, q=q, length=length, seed=seed, weighted=True
+                    nodes=nodes, n=n, length=length, seed=seed
                 )
-            )
+            ) 
             == 4
         )
->>>>>>> 28317843
 
         g = nx.Graph()
         edges = [(1, 2), (2, 3), (3, 4), (4, 1)]
@@ -309,13 +293,9 @@
 
         biasedrw = BiasedRandomWalk(g, p=p, q=q, weighted=True, edge_weight_label="w")
         with pytest.raises(ValueError):
-<<<<<<< HEAD
-            biasedrw.run(nodes=nodes, n=n, length=length, seed=seed)
-=======
             biasedrw.run(
-                nodes=nodes, n=n, p=p, q=q, length=length, seed=seed, weighted=True
+                nodes=nodes, n=n, length=length, seed=seed
             )
->>>>>>> 28317843
 
     def test_benchmark_biasedweightedrandomwalk(self, benchmark):
         g = create_test_simple_weighted_graph()
